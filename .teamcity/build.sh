#!/usr/bin/env bash

# Copyright (c) 2022 PaddlePaddle Authors. All Rights Reserved.
#
# Licensed under the Apache License, Version 2.0 (the "License");
# you may not use this file except in compliance with the License.
# You may obtain a copy of the License at
#
#     http://www.apache.org/licenses/LICENSE-2.0
#
# Unless required by applicable law or agreed to in writing, software
# distributed under the License is distributed on an "AS IS" BASIS,
# WITHOUT WARRANTIES OR CONDITIONS OF ANY KIND, either express or implied.
# See the License for the specific language governing permissions and
# limitations under the License.
set -ex

function init() {
    RED='\033[0;31m'
    BLUE='\033[0;34m'
    BOLD='\033[1m'
    NONE='\033[0m'

    REPO_ROOT="$( cd "$( dirname "${BASH_SOURCE[0]}")/../" && pwd )"

    export PATH="/root/miniconda3/bin:$PATH"
    export LD_LIBRARY_PATH="/usr/local/TensorRT-6.0.1.5/lib:$LD_LIBRARY_PATH"
    export LC_ALL=C.UTF-8
    export LANG=C.UTF-8
}

function run_example_test {
    for exp in QuickStart DQN DQN_variant PPO SAC TD3 OAC DDPG MADDPG ES A2C
    do
        sed -i '/paddlepaddle/d' ./examples/${exp}/requirements*.txt
        sed -i '/parl/d' ./examples/${exp}/requirements*.txt
    done
    
    python -m pip install -r ./examples/QuickStart/requirements.txt
    python examples/QuickStart/train.py
    python -m pip uninstall -r ./examples/QuickStart/requirements.txt -y

    python -m pip install -r ./examples/DQN/requirements.txt
    python examples/DQN/train.py
    python -m pip uninstall -r ./examples/DQN/requirements.txt -y
    
    python -m pip install -r ./examples/DQN_variant/requirements.txt
    python examples/DQN_variant/train.py --train_total_steps 200 --warmup_size 100 --test_every_steps 50 --dueling True --env PongNoFrameskip-v4
    python -m pip uninstall -r ./examples/DQN_variant/requirements.txt -y
    
    python -m pip install -r ./examples/PPO/requirements_atari.txt
    python examples/PPO/train.py --train_total_steps 5000 --env PongNoFrameskip-v4
    python -m pip uninstall -r ./examples/PPO/requirements_atari.txt -y

    python -m pip install -r ./examples/PPO/requirements_mujoco.txt
    python examples/PPO/train.py --train_total_steps 5000 --env HalfCheetah-v4 --continuous_action
    python -m pip uninstall -r ./examples/PPO/requirements_mujoco.txt -y

    python -m pip install -r ./examples/SAC/requirements.txt
    python examples/SAC/train.py --train_total_steps 5000 --env HalfCheetah-v4
    python -m pip uninstall -r ./examples/SAC/requirements.txt -y
   
    python -m pip install -r ./examples/TD3/requirements.txt
    python examples/TD3/train.py --train_total_steps 5000 --env HalfCheetah-v4
    python -m pip uninstall -r ./examples/TD3/requirements.txt -y

    python -m pip install -r ./examples/OAC/requirements.txt
    python examples/OAC/train.py --train_total_steps 5000 --env HalfCheetah-v4
    python -m pip uninstall -r ./examples/OAC/requirements.txt -y
    
    python -m pip install -r ./examples/DDPG/requirements.txt
    python examples/DDPG/train.py --train_total_steps 5000 --env HalfCheetah-v4
    python -m pip uninstall -r ./examples/DDPG/requirements.txt -y
    
    xparl start --port 8837 --cpu_num 24
    python -m pip install -r ./examples/ES/requirements.txt
    python ./examples/ES/train.py --train_steps 2 --actor_num 24
    python -m pip uninstall -r ./examples/ES/requirements.txt -y
    xparl stop

    xparl start --port 8110 --cpu_num 5
    python -m pip install -r ./examples/A2C/requirements.txt
    python ./examples/A2C/train.py --max_sample_steps 50000
    python -m pip uninstall -r ./examples/A2C/requirements.txt -y
    xparl stop
    
    python -m pip install -r ./examples/MADDPG/requirements.txt
    python examples/MADDPG/train.py --max_episodes 21 --test_every_episodes 10
    python -m pip uninstall -r ./examples/MADDPG/requirements.txt -y
}

function print_usage() {
    echo -e "\n${RED}Usage${NONE}:
    ${BOLD}$0${NONE} [OPTION]"

    echo -e "\n${RED}Options${NONE}:
    ${BLUE}test${NONE}: run all unit tests
    ${BLUE}check_style${NONE}: run code style check
    "
}

function abort(){
    echo "Your change doesn't follow PaddlePaddle's code style." 1>&2
    echo "Please use pre-commit to check what is wrong." 1>&2
    exit 1
}

function check_style() {
    trap 'abort' 0
    set -e

    export PATH=/usr/bin:$PATH
    pre-commit install
    clang-format --version

    if ! pre-commit run -a ; then
        git diff
        exit 1
    fi

    trap : 0
}

function run_test_with_gpu() {
    unset CUDA_VISIBLE_DEVICES
    export FLAGS_fraction_of_gpu_memory_to_use=0.05
    
    mkdir -p ${REPO_ROOT}/build
    cd ${REPO_ROOT}/build

    if [ $# -eq 1 ];then
        cmake ..
    else
        cmake .. -$2=ON
    fi
    cat <<EOF
    ========================================
    Running unit tests with GPU...
    ========================================
EOF
    ctest --output-on-failure -j20
    cd ${REPO_ROOT}
    rm -rf ${REPO_ROOT}/build
}

function run_test_with_cpu() {
    export CUDA_VISIBLE_DEVICES=""

    mkdir -p ${REPO_ROOT}/build
    cd ${REPO_ROOT}/build
    if [ $# -eq 1 ];then
        cmake ..
    else
        cmake .. -$2=ON
    fi
    cat <<EOF
    =====================================================
    Running unit tests with CPU in the environment: $1
    =====================================================
EOF
    if [ "$#" == 2 ] && [ "$2" == "DIS_TESTING_SERIALLY" ]
    then
        ctest --output-on-failure 
    else
        ctest --output-on-failure -j20
    fi
    cd ${REPO_ROOT}
    rm -rf ${REPO_ROOT}/build
}

function run_import_test {
    export CUDA_VISIBLE_DEVICES=""

    mkdir -p ${REPO_ROOT}/build
    cd ${REPO_ROOT}/build

    cmake .. -DIS_TESTING_IMPORT=ON

    cat <<EOF
    ========================================
    Running import test...
    ========================================
EOF
    ctest --output-on-failure
    cd ${REPO_ROOT}
    rm -rf ${REPO_ROOT}/build
}

function run_all_test_with_pyenv {
    specified_env=$1
    # test code compability in environments with various python versions
    declare -a envs=("py39" "py36" "py37" "py38")
    if [[ ! " ${envs[*]} " =~ " ${specified_env} "  ]]; then
        echo "specified env named ${specified_env} is not in ${envs[*]}"
        exit 0
    fi
    source activate $specified_env
    pip config set global.index-url https://mirror.baidu.com/pypi/simple
    python -m pip install --upgrade pip
    echo ========================================
    echo Running tests in $specified_env ..
    echo `which pip`
    echo ========================================
    pip install .
    run_import_test # import parl test

    pip install -r .teamcity/requirements.txt
    pip install paddlepaddle==2.3.1
    run_test_with_cpu $specified_env
    run_test_with_cpu $specified_env "DIS_TESTING_SERIALLY"
    run_test_with_cpu $specified_env "DIS_TESTING_REMOTE"
    xparl stop
    # test with torch installed
    if [ \( $specified_env == "py37" \) ]
    then
        # install torch
        pip uninstall -y paddlepaddle
        python -m pip uninstall -r .teamcity/requirements.txt -y
        echo ========================================
        echo "in torch environment"
        echo ========================================
        pip install -r .teamcity/requirements_torch.txt
        pip install torch
        run_test_with_cpu $specified_env "DIS_TESTING_TORCH"
        run_test_with_cpu $specified_env "DIS_TESTING_SERIALLY"
        run_test_with_cpu $specified_env "DIS_TESTING_REMOTE"
        xparl stop
    fi

    # test with gpu-xparl
    if [ \( $specified_env == "py38" \) ]
    then
        pip uninstall -y paddlepaddle
        pip install -r .teamcity/requirements.txt
        pip install /data/paddle_package/paddlepaddle_gpu-2.3.1-cp38-cp38-manylinux1_x86_64.whl
        run_test_with_gpu $specified_env ""DIS_TESTING_REMOTE_WITH_GPU""
        pip uninstall -y paddlepaddle-gpu
        run_test_with_gpu $specified_env ""DIS_TESTING_REMOTE_WITH_GPU""
    fi
}


function main() {
    set -e
    local CMD=$1
    local env=$2
    echo $CMD, $env
    
    init
    case $CMD in
        check_style)
            check_style
            ;;
        test)
<<<<<<< HEAD
            # test code compability in environments with various python versions
            declare -a envs=("py39" "py36" "py37" "py38")
            for env in "${envs[@]}";do
                export PATH="/root/miniconda3/bin:$PATH"
                source activate $env
                python -m pip install --upgrade pip
                echo ========================================
                echo Running tests in $env ..
                echo `which pip`
                echo ========================================
                pip config set global.index-url https://mirror.baidu.com/pypi/simple
                pip install .
                run_import_test # import parl test

                pip install -r .teamcity/requirements.txt
                pip install paddlepaddle==2.3.1
                run_test_with_cpu $env
                run_test_with_cpu $env "DIS_TESTING_SERIALLY"
                run_test_with_cpu $env "DIS_TESTING_REMOTE"
                xparl stop
                # test with torch installed
                if [ \( $env == "py38" \) ]
                then
                    # install torch
                    pip uninstall -y paddlepaddle
                    python -m pip uninstall -r .teamcity/requirements.txt -y
                    echo ========================================
                    echo "in torch environment"
                    echo ========================================
                    pip install -r .teamcity/requirements_torch.txt
                    pip install torch
                    run_test_with_cpu $env "DIS_TESTING_TORCH"
                    run_test_with_cpu $env "DIS_TESTING_SERIALLY"
                    run_test_with_cpu $env "DIS_TESTING_REMOTE"
                    xparl stop
                    pip uninstall -y torch
                fi
                # clean env
                export LC_ALL=C.UTF-8
                export LANG=C.UTF-8
            done

            pip install -r .teamcity/requirements.txt
            pip install /data/paddle_package/paddlepaddle_gpu-2.3.1-cp38-cp38-manylinux1_x86_64.whl
            run_test_with_gpu $env
            run_test_with_gpu $env "DIS_TESTING_REMOTE_WITH_GPU"
            pip uninstall -y paddlepaddle # test xparl-gpu without deep learning framework installed
            run_test_with_gpu $env "DIS_TESTING_REMOTE_WITH_GPU"
=======
            if [ -z $env ]; then
                run_all_test_with_pyenv py36
                run_all_test_with_pyenv py37
                run_all_test_with_pyenv py38
                run_all_test_with_pyenv py39
            else
                run_all_test_with_pyenv $env
            fi
>>>>>>> 9268253c

            ;;
        example)
            # run example test in env test_example(python 3.8)
            pip config set global.index-url https://mirror.baidu.com/pypi/simple
            declare -a test_example_env='test_example'
            source activate $test_example_env
            pip install .
            pip install /data/paddle_package/paddlepaddle_gpu-2.3.1-cp38-cp38-manylinux1_x86_64.whl
            run_example_test
            ;;
        *)
            print_usage
            exit 0
            ;;
    esac
    echo "finished: ${CMD}"
}

main $@<|MERGE_RESOLUTION|>--- conflicted
+++ resolved
@@ -252,56 +252,6 @@
             check_style
             ;;
         test)
-<<<<<<< HEAD
-            # test code compability in environments with various python versions
-            declare -a envs=("py39" "py36" "py37" "py38")
-            for env in "${envs[@]}";do
-                export PATH="/root/miniconda3/bin:$PATH"
-                source activate $env
-                python -m pip install --upgrade pip
-                echo ========================================
-                echo Running tests in $env ..
-                echo `which pip`
-                echo ========================================
-                pip config set global.index-url https://mirror.baidu.com/pypi/simple
-                pip install .
-                run_import_test # import parl test
-
-                pip install -r .teamcity/requirements.txt
-                pip install paddlepaddle==2.3.1
-                run_test_with_cpu $env
-                run_test_with_cpu $env "DIS_TESTING_SERIALLY"
-                run_test_with_cpu $env "DIS_TESTING_REMOTE"
-                xparl stop
-                # test with torch installed
-                if [ \( $env == "py38" \) ]
-                then
-                    # install torch
-                    pip uninstall -y paddlepaddle
-                    python -m pip uninstall -r .teamcity/requirements.txt -y
-                    echo ========================================
-                    echo "in torch environment"
-                    echo ========================================
-                    pip install -r .teamcity/requirements_torch.txt
-                    pip install torch
-                    run_test_with_cpu $env "DIS_TESTING_TORCH"
-                    run_test_with_cpu $env "DIS_TESTING_SERIALLY"
-                    run_test_with_cpu $env "DIS_TESTING_REMOTE"
-                    xparl stop
-                    pip uninstall -y torch
-                fi
-                # clean env
-                export LC_ALL=C.UTF-8
-                export LANG=C.UTF-8
-            done
-
-            pip install -r .teamcity/requirements.txt
-            pip install /data/paddle_package/paddlepaddle_gpu-2.3.1-cp38-cp38-manylinux1_x86_64.whl
-            run_test_with_gpu $env
-            run_test_with_gpu $env "DIS_TESTING_REMOTE_WITH_GPU"
-            pip uninstall -y paddlepaddle # test xparl-gpu without deep learning framework installed
-            run_test_with_gpu $env "DIS_TESTING_REMOTE_WITH_GPU"
-=======
             if [ -z $env ]; then
                 run_all_test_with_pyenv py36
                 run_all_test_with_pyenv py37
@@ -310,7 +260,6 @@
             else
                 run_all_test_with_pyenv $env
             fi
->>>>>>> 9268253c
 
             ;;
         example)
