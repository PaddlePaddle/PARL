--- conflicted
+++ resolved
@@ -106,11 +106,7 @@
 # Install:
 ### Dependencies
 - Python 2.7 or 3.5+. 
-<<<<<<< HEAD
-- PaddlePaddle >=1.2.1 (We try to make our repository always compatible with the latest version PaddlePaddle)
-=======
 - PaddlePaddle >=1.2.1 (**Optional**, if you only want to use APIs related to parallelization alone)  
->>>>>>> 432d75b7
 
 
 ```
