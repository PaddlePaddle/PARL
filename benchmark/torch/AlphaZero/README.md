## AlphaZero baseline for Connect4 game (distributed version)
Based on [suragnair/alpha-zero-general](https://github.com/suragnair/alpha-zero-general)

### Dependencies
- python3
- [parl==1.3](https://github.com/PaddlePaddle/PARL)
- torch
- tqdm

### Training 
1. Download the [1k connect4 validation set](https://www.kaggle.com/petercnudde/1k-connect4-validation-set) to the current directory. (filename: `refmoves1k_kaggle`)

2. Start xparl cluster
```bash
<<<<<<< HEAD
# You can change following `cpu_num` and `args.actor_nums` in the main.py 
# based on the CPU number of your machine.

xparl start --port 8010 --cpu_num 25
```

```bash
# [OPTIONAL] You can also run the following script in other machines to add more CPU resource 
#            to the xparl cluster, so you can increase the parallelism (args.actor_nums).

=======
# You can change following `cpu_num` and `args.actor_nums` in the main.py based on the CPU number of your machine.
xparl start --port 8010 --cpu_num 25
```

```
# [OPTIONAL] You can also run the following script in other machines to add more CPU resource to the xparl cluster, so you can increase the parallelism (args.actor_nums).
>>>>>>> d2c8f9ff
xparl connect --address MASTER_IP:8010 --cpu_num [CPU_NUM]
```

3. Run training script
```bash
python main.py
```

### Submitting
To submit the well-trained model to the Kaggle, you can use our provided script to generate `submission.py`, for example:
```bash
python gen_submission.py saved_model/best.pth.tar
```

### Performance
- Following are `good move rate` and `perfect move rate` indicators, please refer to the [link](https://www.kaggle.com/petercnudde/scoring-connect-x-agents) for specific meaning.

- It can reach about score 1368 in the Kaggle [Connect X](https://www.kaggle.com/c/connectx/leaderboard) competition now.


### Reference
- [suragnair/alpha-zero-general](https://github.com/suragnair/alpha-zero-general)
- [Scoring connect-x agents](https://www.kaggle.com/petercnudde/scoring-connect-x-agents)<|MERGE_RESOLUTION|>--- conflicted
+++ resolved
@@ -12,7 +12,6 @@
 
 2. Start xparl cluster
 ```bash
-<<<<<<< HEAD
 # You can change following `cpu_num` and `args.actor_nums` in the main.py 
 # based on the CPU number of your machine.
 
@@ -23,20 +22,17 @@
 # [OPTIONAL] You can also run the following script in other machines to add more CPU resource 
 #            to the xparl cluster, so you can increase the parallelism (args.actor_nums).
 
-=======
-# You can change following `cpu_num` and `args.actor_nums` in the main.py based on the CPU number of your machine.
-xparl start --port 8010 --cpu_num 25
-```
-
-```
-# [OPTIONAL] You can also run the following script in other machines to add more CPU resource to the xparl cluster, so you can increase the parallelism (args.actor_nums).
->>>>>>> d2c8f9ff
 xparl connect --address MASTER_IP:8010 --cpu_num [CPU_NUM]
 ```
 
 3. Run training script
 ```bash
 python main.py
+```
+
+4. Visualize (good moves rate and perfect moves rate)
+```
+tensorboard --logdir .
 ```
 
 ### Submitting
@@ -46,9 +42,12 @@
 ```
 
 ### Performance
-- Following are `good move rate` and `perfect move rate` indicators, please refer to the [link](https://www.kaggle.com/petercnudde/scoring-connect-x-agents) for specific meaning.
+- Following are `good moves rate` and `perfect moves rate` tensorbaord, please refer to the [link](https://www.kaggle.com/petercnudde/scoring-connect-x-agents) for specific meaning.
+<img src=".pic/good_moves.png" alt="good moves rate"/> <img src=".pic/perfect_moves.png" alt="perfect moves rate"/>
 
-- It can reach about score 1368 in the Kaggle [Connect X](https://www.kaggle.com/c/connectx/leaderboard) competition now.
+> It takes about 1 day to run 25 iterations on the machine with 25 cpus.
+
+- It can reach about score 1368 (rank 5 on 2020/06/04) in the Kaggle [Connect X](https://www.kaggle.com/c/connectx/leaderboard) competition.
 
 
 ### Reference
