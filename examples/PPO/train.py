#   Copyright (c) 2018 PaddlePaddle Authors. All Rights Reserved.
#
# Licensed under the Apache License, Version 2.0 (the "License");
# you may not use this file except in compliance with the License.
# You may obtain a copy of the License at
#
#     http://www.apache.org/licenses/LICENSE-2.0
#
# Unless required by applicable law or agreed to in writing, software
# distributed under the License is distributed on an "AS IS" BASIS,
# WITHOUT WARRANTIES OR CONDITIONS OF ANY KIND, either express or implied.
# See the License for the specific language governing permissions and
# limitations under the License.

import argparse
import gym
import numpy as np
from mujoco_agent import MujocoAgent
from mujoco_model import MujocoModel
from parl.algorithms import PPO
from parl.utils import logger, action_mapping
from parl.utils.rl_utils import calc_gae, calc_discount_sum_rewards
<<<<<<< HEAD
from utils import Scaler
=======
from scaler import Scaler
>>>>>>> 39846831


def run_train_episode(env, agent, scaler):
    obs = env.reset()
    observes, actions, rewards, unscaled_obs = [], [], [], []
    step = 0.0
    scale, offset = scaler.get()
    scale[-1] = 1.0  # don't scale time step feature
    offset[-1] = 0.0  # don't offset time step feature
    while True:
        obs = obs.reshape((1, -1))
        obs = np.append(obs, [[step]], axis=1)  # add time step feature
        unscaled_obs.append(obs)
        obs = (obs - offset) * scale  # center and scale observations
        obs = obs.astype('float32')
        observes.append(obs)

        action = agent.policy_sample(obs)
        action = np.clip(action, -1.0, 1.0)
        action = action_mapping(action, env.action_space.low[0],
                                env.action_space.high[0])

        action = action.reshape((1, -1)).astype('float32')
        actions.append(action)

        obs, reward, done, _ = env.step(np.squeeze(action))
        rewards.append(reward)
        step += 1e-3  # increment time step feature

        if done:
            break

    return (np.concatenate(observes), np.concatenate(actions),
            np.array(rewards, dtype='float32'), np.concatenate(unscaled_obs))


def run_evaluate_episode(env, agent, scaler):
    obs = env.reset()
    rewards = []
    step = 0.0
    scale, offset = scaler.get()
    scale[-1] = 1.0  # don't scale time step feature
    offset[-1] = 0.0  # don't offset time step feature
    while True:
        obs = obs.reshape((1, -1))
        obs = np.append(obs, [[step]], axis=1)  # add time step feature
        obs = (obs - offset) * scale  # center and scale observations
        obs = obs.astype('float32')

        action = agent.policy_predict(obs)
        action = action_mapping(action, env.action_space.low[0],
                                env.action_space.high[0])

        obs, reward, done, _ = env.step(np.squeeze(action))
        rewards.append(reward)

        step += 1e-3  # increment time step feature

        if done:
            break
    return np.sum(rewards)


def collect_trajectories(env, agent, scaler, episodes):
    trajectories, all_unscaled_obs = [], []
    for e in range(episodes):
        obs, actions, rewards, unscaled_obs = run_train_episode(
            env, agent, scaler)
        trajectories.append({
            'obs': obs,
            'actions': actions,
            'rewards': rewards,
        })
        all_unscaled_obs.append(unscaled_obs)
    # update running statistics for scaling observations
    scaler.update(np.concatenate(all_unscaled_obs))
    return trajectories


def build_train_data(trajectories, agent):
    train_obs, train_actions, train_advantages, train_discount_sum_rewards = [], [], [], []
    for trajectory in trajectories:
        pred_values = agent.value_predict(trajectory['obs'])

        # scale rewards
        scale_rewards = trajectory['rewards'] * (1 - args.gamma)

        discount_sum_rewards = calc_discount_sum_rewards(
            scale_rewards, args.gamma).astype('float32')

        advantages = calc_gae(scale_rewards, pred_values, 0, args.gamma,
                              args.lam)

        # normalize advantages
        advantages = (advantages - advantages.mean()) / (
            advantages.std() + 1e-6)
        advantages = advantages.astype('float32')

        train_obs.append(trajectory['obs'])
        train_actions.append(trajectory['actions'])
        train_advantages.append(advantages)
        train_discount_sum_rewards.append(discount_sum_rewards)

    train_obs = np.concatenate(train_obs)
    train_actions = np.concatenate(train_actions)
    train_advantages = np.concatenate(train_advantages)
    train_discount_sum_rewards = np.concatenate(train_discount_sum_rewards)

    return train_obs, train_actions, train_advantages, train_discount_sum_rewards


def main():
    env = gym.make(args.env)

    obs_dim = env.observation_space.shape[0]
    act_dim = env.action_space.shape[0]
    obs_dim += 1  # add 1 to obs dim for time step feature

    scaler = Scaler(obs_dim)

    model = MujocoModel(obs_dim, act_dim)
    hyperparas = {
        'act_dim': act_dim,
        'policy_lr': model.policy_lr,
        'value_lr': model.value_lr
    }
    alg = PPO(model, hyperparas)
    agent = MujocoAgent(
        alg, obs_dim, act_dim, args.kl_targ, loss_type=args.loss_type)

    # run a few episodes to initialize scaler
    collect_trajectories(env, agent, scaler, episodes=5)

    test_flag = 0
    total_steps = 0
    while total_steps < args.train_total_steps:
        trajectories = collect_trajectories(
            env, agent, scaler, episodes=args.episodes_per_batch)
        total_steps += sum([t['obs'].shape[0] for t in trajectories])
        total_train_rewards = sum([np.sum(t['rewards']) for t in trajectories])

        train_obs, train_actions, train_advantages, train_discount_sum_rewards = build_train_data(
            trajectories, agent)

        policy_loss, kl = agent.policy_learn(train_obs, train_actions,
                                             train_advantages)
        value_loss = agent.value_learn(train_obs, train_discount_sum_rewards)

        logger.info(
            'Steps {}, Train reward: {}, Policy loss: {}, KL: {}, Value loss: {}'
            .format(total_steps, total_train_rewards / args.episodes_per_batch,
                    policy_loss, kl, value_loss))
        if total_steps // args.test_every_steps >= test_flag:
            while total_steps // args.test_every_steps >= test_flag:
                test_flag += 1
            eval_reward = run_evaluate_episode(env, agent, scaler)
            logger.info('Steps {}, Evaluate reward: {}'.format(
                total_steps, eval_reward))


if __name__ == "__main__":
    parser = argparse.ArgumentParser()
    parser.add_argument(
        '--env',
        type=str,
        help='Mujoco environment name',
        default='HalfCheetah-v2')
    parser.add_argument(
        '--gamma', type=float, help='Discount factor', default=0.995)
    parser.add_argument(
        '--lam',
        type=float,
        help='Lambda for Generalized Advantage Estimation',
        default=0.98)
    parser.add_argument(
        '--kl_targ', type=float, help='D_KL target value', default=0.003)
    parser.add_argument(
        '--episodes_per_batch',
        type=int,
        help='Number of episodes per training batch',
        default=5)
    parser.add_argument(
        '--loss_type',
        type=str,
        help="Choose loss type of PPO algorithm, 'CLIP' or 'KLPEN'",
        default='CLIP')
    parser.add_argument(
        '--train_total_steps',
        type=int,
        default=int(1e7),
        help='maximum training steps')
    parser.add_argument(
        '--test_every_steps',
        type=int,
        default=int(1e4),
        help='the step interval between two consecutive evaluations')

    args = parser.parse_args()

    main()<|MERGE_RESOLUTION|>--- conflicted
+++ resolved
@@ -20,11 +20,7 @@
 from parl.algorithms import PPO
 from parl.utils import logger, action_mapping
 from parl.utils.rl_utils import calc_gae, calc_discount_sum_rewards
-<<<<<<< HEAD
-from utils import Scaler
-=======
 from scaler import Scaler
->>>>>>> 39846831
 
 
 def run_train_episode(env, agent, scaler):
