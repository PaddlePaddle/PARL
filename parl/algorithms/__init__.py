--- conflicted
+++ resolved
@@ -12,12 +12,8 @@
 # See the License for the specific language governing permissions and
 # limitations under the License.
 
-<<<<<<< HEAD
 from parl.utils.utils import _HAS_FLUID, _HAS_PADDLE, _HAS_TORCH
-=======
-from parl.utils.utils import _HAS_FLUID, _HAS_TORCH
 from parl.utils import logger
->>>>>>> 6925b897
 
 if _HAS_FLUID:
     from parl.algorithms.fluid import *
