#   Copyright (c) 2020 PaddlePaddle Authors. All Rights Reserved.
#
# Licensed under the Apache License, Version 2.0 (the "License");
# you may not use this file except in compliance with the License.
# You may obtain a copy of the License at
#
#     http://www.apache.org/licenses/LICENSE-2.0
#
# Unless required by applicable law or agreed to in writing, software
# distributed under the License is distributed on an "AS IS" BASIS,
# WITHOUT WARRANTIES OR CONDITIONS OF ANY KIND, either express or implied.
# See the License for the specific language governing permissions and
# limitations under the License.

from parl.algorithms.paddle.policy_gradient import *
<<<<<<< HEAD
from parl.algorithms.paddle.sac import *
=======
from parl.algorithms.paddle.dqn import *
>>>>>>> cbf5f8f2
from parl.algorithms.paddle.ddpg import *<|MERGE_RESOLUTION|>--- conflicted
+++ resolved
@@ -13,9 +13,6 @@
 # limitations under the License.
 
 from parl.algorithms.paddle.policy_gradient import *
-<<<<<<< HEAD
 from parl.algorithms.paddle.sac import *
-=======
 from parl.algorithms.paddle.dqn import *
->>>>>>> cbf5f8f2
 from parl.algorithms.paddle.ddpg import *