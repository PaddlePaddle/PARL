#   Copyright (c) 2020 PaddlePaddle Authors. All Rights Reserved.
#
# Licensed under the Apache License, Version 2.0 (the "License");
# you may not use this file except in compliance with the License.
# You may obtain a copy of the License at
#
#     http://www.apache.org/licenses/LICENSE-2.0
#
# Unless required by applicable law or agreed to in writing, software
# distributed under the License is distributed on an "AS IS" BASIS,
# WITHOUT WARRANTIES OR CONDITIONS OF ANY KIND, either express or implied.
# See the License for the specific language governing permissions and
# limitations under the License.

from parl.algorithms.paddle.policy_gradient import *
<<<<<<< HEAD
from parl.algorithms.paddle.sac import *
=======
from parl.algorithms.paddle.ddpg import *
>>>>>>> 06586860
<|MERGE_RESOLUTION|>--- conflicted
+++ resolved
@@ -13,8 +13,5 @@
 # limitations under the License.
 
 from parl.algorithms.paddle.policy_gradient import *
-<<<<<<< HEAD
 from parl.algorithms.paddle.sac import *
-=======
-from parl.algorithms.paddle.ddpg import *
->>>>>>> 06586860
+from parl.algorithms.paddle.ddpg import *