--- conflicted
+++ resolved
@@ -13,9 +13,6 @@
 # limitations under the License.
 
 from parl.algorithms.paddle.policy_gradient import *
-<<<<<<< HEAD
 from parl.algorithms.paddle.td3 import *
-=======
 from parl.algorithms.paddle.dqn import *
->>>>>>> 19a678c1
 from parl.algorithms.paddle.ddpg import *