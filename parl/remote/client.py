#   Copyright (c) 2019 PaddlePaddle Authors. All Rights Reserved.
#
# Licensed under the Apache License, Version 2.0 (the "License");
# you may not use this file except in compliance with the License.
# You may obtain a copy of the License at
#
#     http://www.apache.org/licenses/LICENSE-2.0
#
# Unless required by applicable law or agreed to in writing, software
# distributed under the License is distributed on an "AS IS" BASIS,
# WITHOUT WARRANTIES OR CONDITIONS OF ANY KIND, either express or implied.
# See the License for the specific language governing permissions and
# limitations under the License.

import cloudpickle
import datetime
import os
import socket
import sys
import threading
import zmq
from parl.utils import to_str, to_byte, get_ip_address, logger
from parl.remote import remote_constants
import time


class Client(object):
    """Base class for the remote client.

    For each training task, there is a global client in the cluster which
    submits jobs to the master node. Different `@parl.remote_class` objects
    connect to the same global client in a training task.

    Attributes:
        submit_job_socket (zmq.Context.socket): A socket which submits job to
                                                the master node.
        pyfiles (bytes): A serialized dictionary containing the code of python
                         files in local working directory.
        executable_path (str): File path of the executable python script.
        start_time (time): A timestamp to record the start time of the program.

    """

    def __init__(self, master_address, process_id, distributed_files=[]):
        """
        Args:
            master_addr (str): ip address of the master node.
            process_id (str): id of the process that created the Client. 
                              Should use os.getpid() to get the process id.
            distributed_files (list): A list of files to be distributed at all
                                      remote instances(e,g. the configuration
                                      file for initialization) .

        """
        self.master_address = master_address
        self.process_id = process_id
        self.ctx = zmq.Context()
        self.lock = threading.Lock()
        self.heartbeat_socket_initialized = threading.Event()
        self.master_is_alive = True
        self.client_is_alive = True
        self.log_monitor_url = None

        self.executable_path = self.get_executable_path()

        self.actor_num = 0

        self._create_sockets(master_address)
        self.pyfiles = self.read_local_files(distributed_files)

    def get_executable_path(self):
        """Return current executable path."""
        mod = sys.modules['__main__']
        if hasattr(mod, '__file__'):
            executable_path = os.path.abspath(mod.__file__)
        else:
            executable_path = os.getcwd()
        executable_path = executable_path[:executable_path.rfind('/')]
        return executable_path

    def read_local_files(self, distributed_files=[]):
        """Read local python code and store them in a dictionary, which will
        then be sent to the job.

        Args:
            distributed_files (list): A list of files to be distributed at all
                                      remote instances(e,g. the configuration
                                      file for initialization) .

        Returns:
            A cloudpickled dictionary containing the python code in current
            working directory.
        """
        pyfiles = dict()
        pyfiles['python_files'] = {}
        pyfiles['other_files'] = {}

        code_files = filter(lambda x: x.endswith('.py'), os.listdir('./'))

        try:
            for file in code_files:
                assert os.path.exists(file)
                with open(file, 'rb') as code_file:
                    code = code_file.read()
                    pyfiles['python_files'][file] = code

            for file in distributed_files:
                assert os.path.exists(file)
                with open(file, 'rb') as f:
                    content = f.read()
                    pyfiles['other_files'][file] = content
            # append entry file to code list
            main_file = sys.argv[0]
            with open(main_file, 'rb') as code_file:
                code = code_file.read()
                # parl/remote/remote_decorator.py -> remote_decorator.py
                file_name = main_file.split(os.sep)[-1]
                pyfiles['python_files'][file_name] = code
        except AssertionError as e:
            raise Exception(
                'Failed to create the client, the file {} does not exist.'.
                format(file))
        return cloudpickle.dumps(pyfiles)

    def _create_sockets(self, master_address):
        """ Each client has 1 sockets as start:

        (1) submit_job_socket: submits jobs to master node.
        """

        # submit_job_socket: submits job to master
        self.submit_job_socket = self.ctx.socket(zmq.REQ)
        self.submit_job_socket.linger = 0
        self.submit_job_socket.setsockopt(
            zmq.RCVTIMEO, remote_constants.HEARTBEAT_TIMEOUT_S * 1000)
        self.submit_job_socket.connect("tcp://{}".format(master_address))
        self.start_time = time.time()
        thread = threading.Thread(target=self._reply_heartbeat)
        thread.setDaemon(True)
        thread.start()
        self.heartbeat_socket_initialized.wait()

        self.client_id = self.reply_master_heartbeat_address.replace(':', '_') + \
                            '_' + str(int(time.time()))

        # check if the master is connected properly
        try:
            self.submit_job_socket.send_multipart([
                remote_constants.CLIENT_CONNECT_TAG,
                to_byte(self.reply_master_heartbeat_address),
                to_byte(socket.gethostname()),
                to_byte(self.client_id),
            ])
            message = self.submit_job_socket.recv_multipart()
            self.log_monitor_url = to_str(message[1])
        except zmq.error.Again as e:
            logger.warning("[Client] Can not connect to the master, please "
                           "check if master is started and ensure the input "
                           "address {} is correct.".format(master_address))
            self.master_is_alive = False
            raise Exception("Client can not connect to the master, please "
                            "check if master is started and ensure the input "
                            "address {} is correct.".format(master_address))

    def _reply_heartbeat(self):
        """Reply heartbeat signals to the master node."""

        socket = self.ctx.socket(zmq.REP)
        socket.linger = 0
        socket.setsockopt(zmq.RCVTIMEO,
                          remote_constants.HEARTBEAT_RCVTIMEO_S * 1000)
        reply_master_heartbeat_port =\
            socket.bind_to_random_port(addr="tcp://*")
        self.reply_master_heartbeat_address = "{}:{}".format(
            get_ip_address(), reply_master_heartbeat_port)
        self.heartbeat_socket_initialized.set()
        connected = False
        while self.client_is_alive and self.master_is_alive:
            try:
                message = socket.recv_multipart()
                elapsed_time = datetime.timedelta(
                    seconds=int(time.time() - self.start_time))
                socket.send_multipart([
                    remote_constants.HEARTBEAT_TAG,
                    to_byte(self.executable_path),
                    to_byte(str(self.actor_num)),
<<<<<<< HEAD
                    to_byte(str(elapsed_time)),
                    to_byte(str(self.log_monitor_url)),
                ])  # TODO: remove additional information
=======
                    to_byte(str(elapsed_time))
                ])
                connected = True
>>>>>>> 91beee07
            except zmq.error.Again as e:
                if connected:
                    logger.warning("[Client] Cannot connect to the master."
                                   "Please check if it is still alive.")
                else:
                    logger.warning(
                        "[Client] Cannot connect to the master."
                        "Please check the firewall between client and master.(e.g., ping the master IP)"
                    )
                self.master_is_alive = False
        socket.close(0)
        logger.warning("Client exit replying heartbeat for master.")

    def _check_and_monitor_job(self, job_heartbeat_address,
                               ping_heartbeat_address, max_memory):
        """ Sometimes the client may receive a job that is dead, thus 
        we have to check if this job is still alive before adding it to the `actor_num`.
        """
        # job_heartbeat_socket: sends heartbeat signal to job
        job_heartbeat_socket = self.ctx.socket(zmq.REQ)
        job_heartbeat_socket.linger = 0
        job_heartbeat_socket.setsockopt(zmq.RCVTIMEO, int(0.9 * 1000))
        job_heartbeat_socket.connect("tcp://" + ping_heartbeat_address)
        try:
            job_heartbeat_socket.send_multipart(
                [remote_constants.HEARTBEAT_TAG,
                 to_byte(str(max_memory))])
            job_heartbeat_socket.recv_multipart()
        except zmq.error.Again:
            job_heartbeat_socket.close(0)
            logger.error(
                "[Client] connects to a finished job, will try again, ping_heartbeat_address:{}"
                .format(ping_heartbeat_address))
            return False
        job_heartbeat_socket.disconnect("tcp://" + ping_heartbeat_address)
        job_heartbeat_socket.connect("tcp://" + job_heartbeat_address)
        job_heartbeat_socket.setsockopt(
            zmq.RCVTIMEO, remote_constants.HEARTBEAT_TIMEOUT_S * 1000)

        # a thread for sending heartbeat signals to job
        thread = threading.Thread(
            target=self._create_job_monitor, args=(job_heartbeat_socket, ))
        thread.setDaemon(True)
        thread.start()
        return True

    def _create_job_monitor(self, job_heartbeat_socket):
        """Send heartbeat signals to check target's status"""

        job_is_alive = True
        while job_is_alive and self.client_is_alive:
            try:
                job_heartbeat_socket.send_multipart(
                    [remote_constants.HEARTBEAT_TAG])
                job_message = job_heartbeat_socket.recv_multipart()
                stop_job = to_str(job_message[1])
                job_address = to_str(job_message[2])

                if stop_job == 'True':
                    logger.error(
                        'Job {} exceeds max memory usage, will stop this job.'.
                        format(job_address))
                    self.lock.acquire()
                    self.actor_num -= 1
                    self.lock.release()
                    job_is_alive = False
                else:
                    time.sleep(remote_constants.HEARTBEAT_INTERVAL_S)

            except zmq.error.Again as e:
                job_is_alive = False
                self.lock.acquire()
                self.actor_num -= 1
                logger.error(
                    '[xparl] lost connection with a job, current actor num: {}'
                    .format(self.actor_num))
                self.lock.release()

            except zmq.error.ZMQError as e:
                break

        job_heartbeat_socket.close(0)

    def submit_job(self, max_memory):
        """Send a job to the Master node.

        When a `@parl.remote_class` object is created, the global client
        sends a job to the master node. Then the master node will allocate
        a vacant job from its job pool to the remote object.

        Args:
            max_memory (float): Maximum memory (MB) can be used by each remote
                                instance, the unit is in MB and default value is
                                none(unlimited).

        Returns:
            job_address(str): IP address of the job. None if there is no available CPU in the cluster.
        """
        if self.master_is_alive:

            while True:
                # A lock to prevent multiple actors from submitting job at the same time.
                self.lock.acquire()
                self.submit_job_socket.send_multipart([
                    remote_constants.CLIENT_SUBMIT_TAG,
                    to_byte(self.reply_master_heartbeat_address),
                    to_byte(self.client_id),
                ])
                message = self.submit_job_socket.recv_multipart()
                self.lock.release()

                tag = message[0]

                if tag == remote_constants.NORMAL_TAG:
                    job_address = to_str(message[1])
                    job_heartbeat_address = to_str(message[2])
                    ping_heartbeat_address = to_str(message[3])

                    check_result = self._check_and_monitor_job(
                        job_heartbeat_address, ping_heartbeat_address,
                        max_memory)
                    if check_result:
                        self.lock.acquire()
                        self.actor_num += 1
                        self.lock.release()
                        return job_address

                # no vacant CPU resources, cannot submit a new job
                elif tag == remote_constants.CPU_TAG:
                    job_address = None
                    # wait 1 second to avoid requesting in a high frequency.
                    time.sleep(1)
                    return job_address
                else:
                    raise NotImplementedError
        else:
            raise Exception("Client can not submit job to the master, "
                            "please check if master is connected.")
        return None


GLOBAL_CLIENT = None


def connect(master_address, distributed_files=[]):
    """Create a global client which connects to the master node.

    .. code-block:: python

        parl.connect(master_address='localhost:1234')

    Args:
        master_address (str): The address of the Master node to connect to.
        distributed_files (list): A list of files to be distributed at all 
                                  remote instances(e,g. the configuration
                                  file for initialization) .

    Raises:
        Exception: An exception is raised if the master node is not started.
    """

    assert len(master_address.split(":")) == 2, "Please input address in " +\
        "{ip}:{port} format"
    global GLOBAL_CLIENT
    addr = master_address.split(":")[0]
    cur_process_id = os.getpid()
    if GLOBAL_CLIENT is None:
        GLOBAL_CLIENT = Client(master_address, cur_process_id,
                               distributed_files)
    else:
        if GLOBAL_CLIENT.process_id != cur_process_id:
            GLOBAL_CLIENT = Client(master_address, cur_process_id,
                                   distributed_files)
    logger.info("Remote actors log url: {}".format(
        GLOBAL_CLIENT.log_monitor_url))


def get_global_client():
    """Get the global client.

    To support process-based programming, we will create a new global client in the new process.

    Returns:
        The global client.
    """
    global GLOBAL_CLIENT
    assert GLOBAL_CLIENT is not None, "Cannot get the client to submit the" +\
        " job, have you connected to the cluster by calling " +\
        "parl.connect(master_ip, master_port)?"

    cur_process_id = os.getpid()
    if GLOBAL_CLIENT.process_id != cur_process_id:
        GLOBAL_CLIENT = Client(GLOBAL_CLIENT.master_address, cur_process_id)
    return GLOBAL_CLIENT


def disconnect():
    """Disconnect the global client from the master node."""
    global GLOBAL_CLIENT
    if GLOBAL_CLIENT is not None:
        GLOBAL_CLIENT.client_is_alive = False
        GLOBAL_CLIENT = None
    else:
        logger.info(
            "No client to be released. Please make sure that you have called `parl.connect`"
        )<|MERGE_RESOLUTION|>--- conflicted
+++ resolved
@@ -184,15 +184,9 @@
                     remote_constants.HEARTBEAT_TAG,
                     to_byte(self.executable_path),
                     to_byte(str(self.actor_num)),
-<<<<<<< HEAD
                     to_byte(str(elapsed_time)),
                     to_byte(str(self.log_monitor_url)),
                 ])  # TODO: remove additional information
-=======
-                    to_byte(str(elapsed_time))
-                ])
-                connected = True
->>>>>>> 91beee07
             except zmq.error.Again as e:
                 if connected:
                     logger.warning("[Client] Cannot connect to the master."
