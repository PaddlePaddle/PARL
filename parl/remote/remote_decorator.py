--- conflicted
+++ resolved
@@ -194,32 +194,10 @@
                     cnt -= 1
                 return None
 
-<<<<<<< HEAD
             def set_remote_attr(self, attr, value):
                 self.internal_lock.acquire()
                 self.job_socket.send_multipart([
                     remote_constants.SET_ATTRIBUTE_TAG,
-=======
-            def check_attribute(self, attr):
-                '''checkout if attr is a attribute or a function'''
-                self.internal_lock.acquire()
-                self.job_socket.send_multipart(
-                    [remote_constants.CHECK_ATTRIBUTE,
-                     to_byte(attr)])
-                message = self.job_socket.recv_multipart()
-                self.internal_lock.release()
-                tag = message[0]
-                if tag == remote_constants.NORMAL_TAG:
-                    return loads_return(message[1])
-                else:
-                    self.job_shutdown = True
-                    raise NotImplementedError()
-
-            def set_remote_attr(self, attr, value):
-                self.internal_lock.acquire()
-                self.job_socket.send_multipart([
-                    remote_constants.SET_ATTRIBUTE,
->>>>>>> d6e82f01
                     to_byte(attr),
                     dumps_return(value)
                 ])
@@ -227,11 +205,7 @@
                 tag = message[0]
                 self.internal_lock.release()
                 if tag == remote_constants.NORMAL_TAG:
-<<<<<<< HEAD
                     self.remote_attribute_keys_set = loads_return(message[1])
-=======
-                    pass
->>>>>>> d6e82f01
                 else:
                     self.job_shutdown = True
                     raise NotImplementedError()
@@ -240,25 +214,15 @@
             def get_remote_attr(self, attr):
                 """Call the function of the unwrapped class."""
                 #check if attr is a attribute or a function
-<<<<<<< HEAD
                 is_attribute = (attr in self.remote_attribute_keys_set)
-=======
-                is_attribute = self.check_attribute(attr)
->>>>>>> d6e82f01
 
                 def wrapper(*args, **kwargs):
                     self.internal_lock.acquire()
                     if is_attribute:
-<<<<<<< HEAD
                         self.job_socket.send_multipart([
                             remote_constants.GET_ATTRIBUTE_TAG,
                             to_byte(attr)
                         ])
-=======
-                        self.job_socket.send_multipart(
-                            [remote_constants.GET_ATTRIBUTE,
-                             to_byte(attr)])
->>>>>>> d6e82f01
                     else:
                         if self.job_shutdown:
                             raise RemoteError(
