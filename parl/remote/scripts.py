--- conflicted
+++ resolved
@@ -27,11 +27,9 @@
 import warnings
 import zmq
 from multiprocessing import Process
-<<<<<<< HEAD
-from parl.utils import get_ip_address, to_str, _IS_WINDOWS, get_free_tcp_port, is_port_available, get_port_from_range
-=======
-from parl.utils import get_ip_address, to_str, _IS_WINDOWS, kill_process
->>>>>>> 91beee07
+from parl.utils import (_IS_WINDOWS, get_free_tcp_port, get_ip_address,
+                        get_port_from_range, is_port_available, kill_process,
+                        to_str)
 from parl.remote.remote_constants import STATUS_TAG
 
 # A flag to mark if parl is started from a command line
@@ -293,39 +291,10 @@
 
 @click.command("stop", help="Exit the cluster.")
 def stop():
-<<<<<<< HEAD
-    if _IS_WINDOWS:
-        command = r'''for /F "skip=2 tokens=2 delims=," %a in ('wmic process where "commandline like '%remote\\job.py%'" get processid^,status /format:csv') do taskkill /F /T /pid %a'''
-        os.popen(command).read()
-
-        command = r'''for /F "skip=2 tokens=2 delims=," %a in ('wmic process where "commandline like '%remote\\start.py%'" get processid^,status /format:csv') do taskkill /F /pid %a'''
-        os.popen(command).read()
-
-        command = r'''for /F "skip=2 tokens=2 delims=," %a in ('wmic process where "commandline like '%remote\\monitor.py%'" get processid^,status /format:csv') do taskkill /F /pid %a'''
-        os.popen(command).read()
-
-        command = r'''for /F "skip=2 tokens=2 delims=," %a in ('wmic process where "commandline like '%remote\\log_server.py%'" get processid^,status /format:csv') do taskkill /F /pid %a'''
-        os.popen(command).read()
-    else:
-        command = (
-            "ps aux | grep remote/start.py | awk '{print $2}' | xargs kill -9")
-        subprocess.call([command], shell=True)
-        command = (
-            "ps aux | grep remote/job.py | awk '{print $2}' | xargs kill -9")
-        subprocess.call([command], shell=True)
-        command = (
-            "ps aux | grep remote/monitor.py | awk '{print $2}' | xargs kill -9"
-        )
-        subprocess.call([command], shell=True)
-        command = (
-            "ps aux | grep remote/log_server.py | awk '{print $2}' | xargs kill -9"
-        )
-        subprocess.call([command], shell=True)
-=======
     kill_process('remote/start.py')
     kill_process('remote/job.py')
     kill_process('remote/monitor.py')
->>>>>>> 91beee07
+    kill_process('remote/log_server.py')
 
 
 @click.command("status")
