--- conflicted
+++ resolved
@@ -134,7 +134,6 @@
 
 
 def locate_remote_file(module_path):
-<<<<<<< HEAD
     """xparl has to locate the file that has the class decorated by parl.remote_class. 
 
     If the entry_path is the prefix of the absolute path of the module, which means the 
@@ -146,10 +145,6 @@
     directly and the remote job also need access the module by adding the path of the 
     module to the sys.path.
 
-=======
-    """xparl has to locate the file that has the class decorated by parl.remote_class.
-    This function returns the relative path between this file and the entry file.
->>>>>>> 8877d68f
     Note that this function should support the jupyter-notebook environment.
 
     Args:
@@ -188,38 +183,26 @@
             if os.path.isfile(to_check_path):
                 entry_path = path
                 break
-<<<<<<< HEAD
 
     if entry_path is None:
         raise FileNotFoundError("cannot locate the remote file")
-
+      
+    # fix pycharm issue: https://github.com/PaddlePaddle/PARL/issues/350
+    module_path = format_uniform_path(module_path)
+    entry_path = format_uniform_path(entry_path)
+    
     # transfer the relative path to the absolute path
     abs_module_path = module_path
     if not os.path.isabs(abs_module_path):
         abs_module_path = os.path.abspath(abs_module_path)
 
-    if abs_module_path.startswith(
-            os.sep) and entry_path != abs_module_path[:len(entry_path)]:
+    if os.sep in abs_module_path \
+            and entry_path != abs_module_path[:len(entry_path)]:
         # the file of the module is not in the directory of entry or its subdirectories
         return module_path, True
 
-    if abs_module_path.startswith(os.sep):
+    if os.sep in abs_module_path:
         relative_module_path = '.' + abs_module_path[len(entry_path):]
-=======
-    # transfer the relative path to the absolute path
-    if not os.path.isabs(module_path):
-        module_path = os.path.abspath(module_path)
-
-    # fix pycharm issue: https://github.com/PaddlePaddle/PARL/issues/350
-    module_path = format_uniform_path(module_path)
-    entry_path = format_uniform_path(entry_path)
-
-    if entry_path is None or \
-        (os.sep in module_path and entry_path != module_path[:len(entry_path)]):
-        raise FileNotFoundError("cannot locate the remote file")
-    if os.sep in module_path:
-        relative_module_path = '.' + module_path[len(entry_path):]
->>>>>>> 8877d68f
     else:
         relative_module_path = abs_module_path
 
