#   Copyright (c) 2020 PaddlePaddle Authors. All Rights Reserved.
#
# Licensed under the Apache License, Version 2.0 (the "License");
# you may not use this file except in compliance with the License.
# You may obtain a copy of the License at
#
#     http://www.apache.org/licenses/LICENSE-2.0
#
# Unless required by applicable law or agreed to in writing, software
# distributed under the License is distributed on an "AS IS" BASIS,
# WITHOUT WARRANTIES OR CONDITIONS OF ANY KIND, either express or implied.
# See the License for the specific language governing permissions and
# limitations under the License.

import sys
from contextlib import contextmanager
import os
from parl.utils import isnotebook, logger

__all__ = [
<<<<<<< HEAD
    'load_remote_class', 'redirect_stdout_to_file', 'locate_remote_file',
    'get_subfiles_recursively', 'has_module'
=======
    'load_remote_class', 'redirect_output_to_file', 'locate_remote_file',
    'get_subfiles_recursively'
>>>>>>> 3c114063
]


def simplify_code(code, end_of_file):
    """
  @parl.remote_actor has to use this function to simplify the code.
  To create a remote object, PARL has to import the module that contains the decorated class.
  It may run some unnecessary code when importing the module, and this is why we use this function
  to simplify the code.

  For example.
  @parl.remote_actor
  class A(object):
    def add(self, a, b):
    return a + b
  def data_process():
    XXXX
  ------------------>
  The last two lines of the above code block will be removed as they are not class-related.
  """
    to_write_lines = []
    for i, line in enumerate(code):
        if line.startswith('parl.connect'):
            continue
        if i < end_of_file - 1:
            to_write_lines.append(line)
        else:
            break
    return to_write_lines


def load_remote_class(file_name, class_name, end_of_file):
    """
  load a class given its file_name and class_name.

  Args:
    file_name: specify the file to load the class
    class_name: specify the class to be loaded
    end_of_file: line ID to indicate the last line that defines the class.

  Return:
    cls: the class to load
  """
    with open(file_name + '.py') as t_file:
        code = t_file.readlines()
    code = simplify_code(code, end_of_file)
    #folder/xx.py -> folder/xparl_xx.py
    file_name = file_name.split(os.sep)
    prefix = os.sep.join(file_name[:-1])
    if prefix == "":
        prefix = '.'
    module_name = prefix + os.sep + 'xparl_' + file_name[-1]
    tmp_file_name = module_name + '.py'
    with open(tmp_file_name, 'w') as t_file:
        for line in code:
            t_file.write(line)
    module_name = module_name.lstrip('.' + os.sep).replace(os.sep, '.')
    mod = __import__(module_name, globals(), locals(), [class_name], 0)
    cls = getattr(mod, class_name)
    return cls


@contextmanager
def redirect_output_to_file(stdout_file_path, stderr_file_path):
    """Redirect stdout (e.g., `print`) and stderr (e.g., `warning/error`) to given files respectively.

    Args:
        stdout_file_path: Path of the file to output the stdout.
        stderr_file_path: Path of the file to output the stderr.

    Example:
    >>> print('test')
    test
    >>> with redirect_output_to_file('stdout.log', 'stderr.log'):
    ...     print('test')  # Output nothing, `test` is printed to `stdout.log`.
    >>> print('test')
    test
    """

    origin_stdout = sys.stdout
    origin_stderr = sys.stderr

    stdout_f = open(stdout_file_path, 'a')
    stderr_f = open(stderr_file_path, 'a')

    sys.stdout = stdout_f
    sys.stderr = stderr_f

    # NOTE: we should add the handler after executing the above code.
    handler = logger.add_stdout_handler()

    try:
        yield
    finally:
        sys.stdout = origin_stdout
        sys.stderr = origin_stderr

        stdout_f.close()
        stderr_f.close()

        logger.remove_handler(handler)


def locate_remote_file(module_path):
    """xparl has to locate the file that has the class decorated by parl.remote_class. 
    This function returns the relative path between this file and the entry file.
    Note that this function should support the jupyter-notebook environment.

    Args:
        module_path: Absolute path of the module.

    Example:
        module_path: /home/user/dir/subdir/my_module (or) ./dir/main
        entry_file: /home/user/dir/main.py
        --------> relative_path: subdir/my_module
  """
    if isnotebook():
        entry_path = os.getcwd()
    else:
        entry_file = sys.argv[0]
        entry_file = entry_file.split(os.sep)[-1]
        entry_path = None
        for path in sys.path:
            to_check_path = os.path.join(path, entry_file)
            if os.path.isfile(to_check_path):
                entry_path = path
                break
    # transfer the relative path to the absolute path
    if not os.path.isabs(module_path):
        module_path = os.path.abspath(module_path)
    if entry_path is None or \
        (module_path.startswith(os.sep) and entry_path != module_path[:len(entry_path)]):
        raise FileNotFoundError("cannot locate the remote file")
    if module_path.startswith(os.sep):
        relative_module_path = '.' + module_path[len(entry_path):]
    else:
        relative_module_path = module_path
    return relative_module_path


def get_subfiles_recursively(folder_path):
    '''
    Get subfiles under 'folder_path' recursively
    Args:
        folder_path: A folder(dir) whose subfiles/subfolders will be returned.

    Returns:
        python_files: A list including subfiles endwith '.py'.
        other_files: A list including subfiles not endwith '.py'.
        empty_subfolders: A list including empty subfolders.
    '''
    if not os.path.exists(folder_path):
        raise ValueError("Path '{}' don't exist.".format(folder_path))
    elif not os.path.isdir(folder_path):
        raise ValueError('Input should be a folder, not a file.')
    else:
        python_files = []
        other_files = []
        empty_subfolders = []
        for root, dirs, files in os.walk(folder_path):
            if files:
                for sub_file in files:
                    if sub_file.endswith('.py'):
                        python_files.append(
                            os.path.normpath(os.path.join(root, sub_file)))
                    else:
                        other_files.append(
                            os.path.normpath(os.path.join(root, sub_file)))
            elif len(dirs) == 0:
                empty_subfolders.append(os.path.normpath(root))
        return python_files, other_files, empty_subfolders


def has_module(module_name):
    '''
    Args:
        module_name: module to be checked
    Returns:
        has_module:  bool, True or False
    '''
    assert isinstance(module_name, str), '"module_name" should be a string!'
    try:
        __import__(module_name)
    except ImportError:
        return False
    else:
        return True<|MERGE_RESOLUTION|>--- conflicted
+++ resolved
@@ -18,13 +18,8 @@
 from parl.utils import isnotebook, logger
 
 __all__ = [
-<<<<<<< HEAD
     'load_remote_class', 'redirect_stdout_to_file', 'locate_remote_file',
     'get_subfiles_recursively', 'has_module'
-=======
-    'load_remote_class', 'redirect_output_to_file', 'locate_remote_file',
-    'get_subfiles_recursively'
->>>>>>> 3c114063
 ]
 
 
